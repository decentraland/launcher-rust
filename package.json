--- conflicted
+++ resolved
@@ -1,11 +1,7 @@
 {
   "name": "Decentraland",
   "private": true,
-<<<<<<< HEAD
   "version": "1.0.14",
-=======
-  "version": "1.0.13",
->>>>>>> 4f1d4631
   "type": "module",
   "scripts": {
     "dev": "vite",
