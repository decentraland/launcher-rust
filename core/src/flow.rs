use crate::channel::EventChannel;
use crate::deeplink_bridge::{
    PlaceDeeplinkError, PlaceDeeplinkResult, place_deeplink_and_wait_until_consumed,
};
use crate::errors::StepResultTyped;
use crate::instances::RunningInstances;
use crate::protocols::Protocol;
use crate::{
    analytics::{Analytics, event::Event},
    environment::AppEnvironment,
    errors::{FlowError, StepResult},
    installs::{self, InstallsHub},
    s3::{self, ReleaseResponse},
    types::{BuildType, Status, Step},
};
use anyhow::{Context, Ok, Result, anyhow};
use log::info;
use regex::Regex;
use std::time::Duration;
use std::{path::PathBuf, sync::Arc};
use tokio::sync::Mutex;
use tokio::time::error::Elapsed;
use tokio_util::sync::CancellationToken;

trait WorkflowStep<TState, TOutput> {
    async fn is_complete(&self, state: Arc<Mutex<TState>>) -> Result<bool>;

    fn start_label(&self) -> Result<Status>;

    async fn execute<T: EventChannel>(
        &self,
        channel: &T,
        state: Arc<Mutex<TState>>,
    ) -> StepResultTyped<TOutput>;

    async fn execute_if_needed<T: EventChannel>(
        &self,
        channel: &T,
        state: Arc<Mutex<TState>>,
        label: &str,
    ) -> StepResultTyped<Option<TOutput>> {
        let complete = self.is_complete(state.clone()).await?;
        if complete {
            info!("Step {} is already complete", label);
            return StepResultTyped::Ok(None);
        }

        let status = self.start_label()?;
        channel.send(status)?;

        info!("Step {} is started", label);
        let result = self.execute(channel, state).await?;
        info!("Step {} is finished", label);
        StepResultTyped::Ok(Some(result))
    }
}

#[derive(Default)]
pub struct LaunchFlowState {
    latest_release: Option<ReleaseResponse>,
    recent_download: Option<RecentDownload>
}

#[derive(Clone)]
struct RecentDownload {
    version: String,
    downloaded_path: PathBuf,
}

pub struct LaunchFlow {
    fetch_step: FetchStep,
    download_step: DownloadStep,
    install_step: InstallStep,
    app_launch_step: AppLaunchStep,
}

impl LaunchFlow {
    pub fn new(
        installs_hub: Arc<Mutex<InstallsHub>>,
        analytics: Arc<Mutex<Analytics>>,
        running_instances: Arc<Mutex<RunningInstances>>,
        protocol: Protocol,
    ) -> Self {
        LaunchFlow {
            fetch_step: FetchStep {},
            download_step: DownloadStep {
                analytics: analytics.clone(),
            },
            install_step: InstallStep {
                analytics: analytics.clone(),
            },
            app_launch_step: AppLaunchStep {
                installs_hub,
                running_instances,
                protocol,
            },
        }
    }

    pub async fn launch<T: EventChannel>(
        &self,
        channel: &T,
        state: Arc<Mutex<LaunchFlowState>>,
    ) -> std::result::Result<(), FlowError> {
        let result = self.launch_internal(channel, state.clone()).await;
        if let Err(e) = result {
            log::error!("Error during the flow {} {:#?}", e, e);
            sentry::capture_error(&e);
            let error = FlowError {
                user_message: e.user_message().to_owned()
            };
            return std::result::Result::Err(error);
        }

        std::result::Result::Ok(())
    }

    async fn launch_internal<T: EventChannel>(
        &self,
        channel: &T,
        state: Arc<Mutex<LaunchFlowState>>,
    ) -> StepResult {
<<<<<<< HEAD
        Self::validate_attempt_and_increase(state.clone()).await?;

=======
>>>>>>> 792d686d
        self.fetch_step
            .execute_if_needed(channel, state.clone(), "fetch")
            .await?;
        self.download_step
            .execute_if_needed(channel, state.clone(), "download")
            .await?;
        self.install_step
            .execute_if_needed(channel, state.clone(), "install")
            .await?;
        self.app_launch_step
            .execute_if_needed(channel, state.clone(), "launch")
            .await?;
        StepResult::Ok(())
    }
}

struct FetchStep {}

impl WorkflowStep<LaunchFlowState, ()> for FetchStep {
    async fn is_complete(&self, _state: Arc<Mutex<LaunchFlowState>>) -> Result<bool> {
        // always refetch the origin
        Ok(false)
    }

    fn start_label(&self) -> Result<Status> {
        let status = Status::State {
            step: Step::Fetching,
        };
        Ok(status)
    }

    async fn execute<T: EventChannel>(
        &self,
        _channel: &T,
        state: Arc<Mutex<LaunchFlowState>>,
    ) -> StepResult {
        let mut guard = state.lock().await;
        let latest_release = crate::s3::get_latest_explorer_release().await?;
        guard.latest_release = Some(latest_release);
        StepResult::Ok(())
    }
}

struct DownloadStep {
    analytics: Arc<Mutex<Analytics>>,
}

impl DownloadStep {
    pub fn mode() -> BuildType {
        let any_installed = crate::installs::is_explorer_installed(None);
        if any_installed {
            BuildType::Update
        } else {
            BuildType::New
        }
    }

    async fn version_from_url(&self, url: &str) -> Result<String> {
        let pattern = format!(
            r"(^{}\/{}\/(v?\d+\.\d+\.\d+-?\w*)\/(\w+.zip))",
            AppEnvironment::bucket_url(),
            s3::RELEASE_PREFIX
        );
        let re = Regex::new(&pattern)?;

        let captures = re
            .captures(url)
            .context(format!("cannot find matches in the url: {}", url))?;
        let version = captures.get(2).map(|m| m.as_str());

        match version {
            Some(v) => Ok(v.to_owned()),
            None => {
                let mut guard = self.analytics.lock().await;
                guard
                    .track_and_flush_silent(Event::DOWNLOAD_VERSION_ERROR {
                        version: None,
                        error: "No version provided".to_owned(),
                    })
                    .await;
                Err(anyhow!("url doesn't contain version"))
            }
        }
    }
}

impl WorkflowStep<LaunchFlowState, ()> for DownloadStep {
    async fn is_complete(&self, state: Arc<Mutex<LaunchFlowState>>) -> Result<bool> {
        let guard = state.lock().await;
        match &guard.latest_release {
            Some(release) => {
                let version = release.version.as_str();
                let updated = crate::installs::is_explorer_updated(version);
                Ok(updated)
            }
            None => Err(anyhow!("Latest release is not found in the state")),
        }
    }

    fn start_label(&self) -> Result<Status> {
        let mode = DownloadStep::mode();
        let status = Status::State {
            step: Step::Downloading {
                progress: 0,
                build_type: mode,
            },
        };
        Ok(status)
    }

    async fn execute<T: EventChannel>(
        &self,
        channel: &T,
        state: Arc<Mutex<LaunchFlowState>>,
    ) -> StepResult {
        let mode = DownloadStep::mode();

        let mut guard = state.lock().await;

        let release = &guard.latest_release;
        match release {
            Some(r) => {
                let url = &r.browser_download_url;
                let version = self.version_from_url(url).await?;

                let target_path = installs::target_download_path();
                let path: &str = target_path
                    .to_str()
                    .context("Cannot convert target download path")?;

                {
                    let mut analytics = self.analytics.lock().await;
                    analytics
                        .track_and_flush_silent(Event::DOWNLOAD_VERSION {
                            version: version.clone(),
                        })
                        .await;
                }

                let result = installs::downloads::download_file(
                    url,
                    path,
                    channel,
                    &mode,
                    self.analytics.clone(),
                )
                .await;

                let mut analytics = self.analytics.lock().await;
                if let Err(e) = &result {
                    analytics
                        .track_and_flush_silent(Event::DOWNLOAD_VERSION_ERROR {
                            version: Some(version.clone()),
                            error: e.to_string(),
                        })
                        .await;
                } else {
                    analytics
                        .track_and_flush_silent(Event::DOWNLOAD_VERSION_SUCCESS {
                            version: version.clone(),
                        })
                        .await;
                }
                result?;

                guard.recent_download = Some(RecentDownload {
                    version,
                    downloaded_path: target_path,
                });

                StepResult::Ok(())
            }
            None => StepResult::Err(anyhow!("Latest release is not fetched").into()),
        }
    }
}

struct InstallStep {
    analytics: Arc<Mutex<Analytics>>,
}

impl InstallStep {
    async fn execute_internal(recent_download: RecentDownload) -> StepResult {
        installs::install_explorer(
            &recent_download.version,
            Some(recent_download.downloaded_path),
        )
        .await
    }

    async fn recent_download_and_update_state(
        state: Arc<Mutex<LaunchFlowState>>,
    ) -> Option<RecentDownload> {
        let mut guard = state.lock().await;
        let recent_download = guard.recent_download.clone()?;
        guard.recent_download = None;
        Some(recent_download)
    }
}

impl WorkflowStep<LaunchFlowState, ()> for InstallStep {
    async fn is_complete(&self, state: Arc<Mutex<LaunchFlowState>>) -> Result<bool> {
        let guard = state.lock().await;
        Ok(guard.recent_download.is_none())
    }

    fn start_label(&self) -> Result<Status> {
        let mode = DownloadStep::mode();
        let status = Status::State {
            step: Step::Installing { build_type: mode },
        };
        Ok(status)
    }

    async fn execute<T: EventChannel>(
        &self,
        _channel: &T,
        state: Arc<Mutex<LaunchFlowState>>,
    ) -> StepResult {
        let mut analytics = self.analytics.lock().await;

        let recent_download = InstallStep::recent_download_and_update_state(state).await;
        match recent_download {
            Some(download) => {
                let version = download.version.clone();
                analytics
                    .track_and_flush_silent(Event::INSTALL_VERSION_START {
                        version: version.clone(),
                    })
                    .await;
                let result = InstallStep::execute_internal(download).await;
                if let Err(e) = &result {
                    analytics
                        .track_and_flush_silent(Event::INSTALL_VERSION_ERROR {
                            version: Some(version),
                            error: e.to_string(),
                        })
                        .await;
                } else {
                    analytics
                        .track_and_flush_silent(Event::INSTALL_VERSION_SUCCESS { version })
                        .await;
                }
                result
            }
            None => {
                const ERROR_MESSAGE: &str = "Downloaded archive not found";
                analytics
                    .track_and_flush_silent(Event::INSTALL_VERSION_ERROR {
                        version: None,
                        error: ERROR_MESSAGE.to_owned(),
                    })
                    .await;
                StepResult::Err(anyhow!(ERROR_MESSAGE).into())
            }
        }
    }
}

struct AppLaunchStep {
    installs_hub: Arc<Mutex<InstallsHub>>,
    running_instances: Arc<Mutex<RunningInstances>>,
    protocol: Protocol,
}

impl AppLaunchStep {
    async fn is_any_instance_running(&self) -> anyhow::Result<bool> {
        let guard = self.running_instances.lock().await;
        guard.any_is_running()
    }
}

impl WorkflowStep<LaunchFlowState, ()> for AppLaunchStep {
    async fn is_complete(&self, _: Arc<Mutex<LaunchFlowState>>) -> Result<bool> {
        // Always launch explorer
        Ok(false)
    }

    fn start_label(&self) -> Result<Status> {
        let status = Status::State {
            step: Step::Launching,
        };
        Ok(status)
    }

    async fn execute<T: EventChannel>(
        &self,
        channel: &T,
        _state: Arc<Mutex<LaunchFlowState>>,
    ) -> StepResult {
        match self.protocol.value() {
            Some(deeplink) => {
                let open_new_instance = std::env::args().any(|e| e == "--open-deeplink-in-new-instance");
                let any_is_running = self.is_any_instance_running().await?;
                if !open_new_instance && any_is_running {
                    channel.send(Status::State {
                        step: Step::DeeplinkOpening,
                    })?;

                    let token = CancellationToken::new();

                    type OpenResult = std::result::Result<PlaceDeeplinkResult, Elapsed>;

                    const OPEN_DEEPLINK_TIMEOUT: Duration = Duration::from_secs(3);
                    match tokio::time::timeout(
                        OPEN_DEEPLINK_TIMEOUT,
                        place_deeplink_and_wait_until_consumed(deeplink, token.child_token()),
                    )
                    .await
                    {
                        OpenResult::Ok(result) => match result {
                            PlaceDeeplinkResult::Ok(_) => StepResult::Ok(()),
                            PlaceDeeplinkResult::Err(error) => match error {
                                PlaceDeeplinkError::SerializeError => StepResult::Err(error.into()),
                                PlaceDeeplinkError::IOError => StepResult::Err(error.into()),
                                PlaceDeeplinkError::Cancelled => StepResult::Ok(()),
                            },
                        },
                        OpenResult::Err(_) => {
                            token.cancel();
                            StepResult::Err(StepError::E3001_OPEN_DEEPLINK_TIMEOUT)
                        }
                    }
                } else {
                    let guard = self.installs_hub.lock().await;
                    guard.launch_explorer(Some(deeplink), None).await?;
                    StepResult::Ok(())
                }
            }
            None => {
                let guard = self.installs_hub.lock().await;
                //TODO passed version if specified manually from upper flow
                guard.launch_explorer(None, None).await?;
                StepResult::Ok(())
            }
        }
    }
}

/*

//TODO handle fork flow:
//  useEffect(() => {
    const fetchReleaseData = async () => {
      if (!initialized.current) {
        initialized.current = true;
        // When running with the param --downloadedfilepath={{PATH}}, skip the download step and try to install the .zip provided
        if (customDownloadedFilePath) {
          handleInstall('dev', customDownloadedFilePath);
        }
        // When running with the param --version=dev, skip all the checks and launch the app
        else if (shouldRunDevVersion) {
          handleLaunch();
        }
        // Fetch the latest available version of Decentraland from the github repo releases
        else {
          await handleFetch();
        }
      }
    };

    fetchReleaseData();
  }, []);


  const [retry, setRetry] = useState(0);
  const [error, setError] = useState<string | undefined>(undefined);

// TODO catch these 2 params
  const shouldRunDevVersion = getRunDevVersion();
  const customDownloadedFilePath = getDownloadedFilePath();
*/<|MERGE_RESOLUTION|>--- conflicted
+++ resolved
@@ -120,11 +120,6 @@
         channel: &T,
         state: Arc<Mutex<LaunchFlowState>>,
     ) -> StepResult {
-<<<<<<< HEAD
-        Self::validate_attempt_and_increase(state.clone()).await?;
-
-=======
->>>>>>> 792d686d
         self.fetch_step
             .execute_if_needed(channel, state.clone(), "fetch")
             .await?;
