--- conflicted
+++ resolved
@@ -68,16 +68,11 @@
 sentry-types = "0.37.0"
 
 windows-sys = { version = "0.59.0", features = ["Win32_System_Threading"] }
-<<<<<<< HEAD
 get_if_addrs = "0.5.3"
 
 [target.'cfg(target_os = "macos")'.dependencies]
 system-configuration = "0.6.1"
-=======
-
-[target.'cfg(target_os = "macos")'.dependencies]
 rusqlite = { version = "0.37.0" }
 
 [target.'cfg(target_os = "windows")'.dependencies]
-rusqlite = { version = "0.37.0", features = ["bundled"] }
->>>>>>> 06a2df0c
+rusqlite = { version = "0.37.0", features = ["bundled"] }