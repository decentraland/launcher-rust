--- conflicted
+++ resolved
@@ -1,10 +1,6 @@
 [package]
 name = "dcl-launcher-core"
-<<<<<<< HEAD
-version = "1.1.0"
-=======
 version = "1.1.1"
->>>>>>> 1d69fdfe
 edition = "2024"
 
 [lib]
