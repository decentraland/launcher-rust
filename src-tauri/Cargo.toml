--- conflicted
+++ resolved
@@ -4,11 +4,7 @@
 
 [package]
 name = "Decentraland-Launcher"
-<<<<<<< HEAD
-version = "1.1.0"
-=======
 version = "1.1.1"
->>>>>>> 1d69fdfe
 description = "Decentraland Launcher App"
 authors = [ "Decentraland",]
 edition = "2021"
